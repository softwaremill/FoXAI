"""Abstract Explainer class."""
import logging
from abc import ABC, abstractmethod
from dataclasses import dataclass
<<<<<<< HEAD
from typing import List, TypeVar
=======
from typing import List, Optional
>>>>>>> c3154fd1

import matplotlib
import numpy as np
import torch
from captum.attr import visualization as viz

from autoxai.array_utils import convert_float_to_uint8
from autoxai.logger import create_logger

_LOGGER: Optional[logging.Logger] = None


def log() -> logging.Logger:
    """Get or create logger."""
    # pylint: disable = global-statement
    global _LOGGER
    if _LOGGER is None:
        _LOGGER = create_logger(__name__)
    return _LOGGER


@dataclass
class ExplanationMethods:
    """Holder for the explainer attributes visualization method."""

    method: viz.ImageVisualizationMethod
    sign: viz.VisualizeSign
    title: str


def determine_visualization_methods(
    attributions_np: np.ndarray,
) -> List[ExplanationMethods]:
    """Determine which visualization methods to use,
    based on presents of positive and negative values
    in the explained image.

    Args:
        attributions_np: attributes of the exolained image

    Returns:
        list of visualization methods to be used,
        for the given image attributes.
    """
    explanation_methods: List[ExplanationMethods] = [
        ExplanationMethods(
            method=viz.ImageVisualizationMethod.original_image,
            sign=viz.VisualizeSign.all,
            title="Original image",
        )
    ]

    # check whether we can explain model with positive and negative attributes
    if np.any(attributions_np > 0):
        explanation_methods.append(
            ExplanationMethods(
                method=viz.ImageVisualizationMethod.heat_map,
                sign=viz.VisualizeSign.positive,
                title="Positive attributes",
            )
        )
    else:
        log().info(msg="No positive attributes in the explained model.")

    if np.any(attributions_np < 0):
        explanation_methods.append(
            ExplanationMethods(
                method=viz.ImageVisualizationMethod.heat_map,
                sign=viz.VisualizeSign.negative,
                title="Negative attributes",
            )
        )
    else:
        log().info(msg="No negative attributes in the explained model.")

    if np.any(attributions_np != 0):
        explanation_methods.append(
            ExplanationMethods(
                method=viz.ImageVisualizationMethod.heat_map,
                sign=viz.VisualizeSign.all,
                title="All attributes",
            )
        )

    return explanation_methods


class CVExplainer(ABC):
    """Abstract explainer class."""

    # TODO: add support in explainer for multiple input models
    @abstractmethod
    def calculate_features(
        self,
        model: torch.nn.Module,
        input_data: torch.Tensor,  # TODO: add more generic way of passing model inputs # pylint: disable = (fixme)
        pred_label_idx: int,
        **kwargs,
    ) -> torch.Tensor:
        """Calculate features of given explainer.

        Args:
            model: Any DNN model You want to use.
            input_data: Input image.
            pred_label_idx: Predicted label.

        Returns:
            Tensor of attributes.
        """

    @property
    def algorithm_name(self) -> str:
        """Get algorithm name.

        Returns:
            str: Name of algorithm.
        """
        return type(self).__name__

    @classmethod
    def visualize(
        cls, attributions: torch.Tensor, transformed_img: torch.Tensor
    ) -> matplotlib.pyplot.Figure:
        """Create image with calculated features.

        Args:
            attributions: Features.
            transformed_img: Image.

        Returns:
            Image with paired figures: original image and features heatmap.
        """
        # for single color, e.g. MNIST data copy one colour channel 3 times to simulate RGB
        if len(attributions.shape) == 4 and attributions.shape[1] == 1:
            attributions = attributions.expand(
                1, 3, attributions.shape[2], attributions.shape[3]
            )
        elif len(attributions.shape) == 3 and attributions.shape[0] == 1:
            attributions = attributions.expand(
                3, attributions.shape[1], attributions.shape[2]
            )
        if len(transformed_img.shape) == 4 and transformed_img.shape[1] == 1:
            transformed_img = transformed_img.expand(
                1, 3, transformed_img.shape[2], transformed_img.shape[3]
            )
        elif len(transformed_img.shape) == 3 and transformed_img.shape[0] == 1:
            transformed_img = transformed_img.expand(
                3, transformed_img.shape[1], transformed_img.shape[2]
            )

        # change dimension from (C x H x W) to (H x W x C)
        # where C is colour dimension, H and W are height and width dimensions
        attributions_np: np.ndarray = attributions.squeeze().detach().cpu().numpy()
        transformed_img_np: np.ndarray = (
            transformed_img.squeeze().detach().cpu().numpy()
        )
        if len(attributions.shape) >= 3:
            attributions_np = np.transpose(attributions_np, (1, 2, 0))
        if len(transformed_img.shape) >= 3:
            transformed_img_np = np.transpose(transformed_img_np, (1, 2, 0))

        explanation_methods: List[ExplanationMethods] = determine_visualization_methods(
            attributions_np=attributions_np
        )

        figure, _ = viz.visualize_image_attr_multiple(
            attr=attributions_np,
            original_image=convert_float_to_uint8(array=transformed_img_np),
            methods=[explanation.method.name for explanation in explanation_methods],
            signs=[explanation.sign.name for explanation in explanation_methods],
            titles=[explanation.title for explanation in explanation_methods],
            show_colorbar=True,
            use_pyplot=False,
        )
        return figure


CVExplainerT = TypeVar("CVExplainerT", bound=CVExplainer)
"""CVExplainer subclass type."""<|MERGE_RESOLUTION|>--- conflicted
+++ resolved
@@ -2,11 +2,7 @@
 import logging
 from abc import ABC, abstractmethod
 from dataclasses import dataclass
-<<<<<<< HEAD
-from typing import List, TypeVar
-=======
-from typing import List, Optional
->>>>>>> c3154fd1
+from typing import List, Optional, TypeVar
 
 import matplotlib
 import numpy as np
