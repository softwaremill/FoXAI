--- conflicted
+++ resolved
@@ -1,11 +1,6 @@
 [tool.poetry]
-<<<<<<< HEAD
-name = "autoxai"
-version = "0.2.0"
-=======
 name = "src"
 version = "0.3.0"
->>>>>>> f75f5ed2
 description = ""
 authors = ["Adam Wawrzyński <adam.wawrzynski@reasonfieldlab.com>"]
 readme = "README.md"
@@ -24,21 +19,10 @@
 pylint = "^2.15.4"
 mypy = "^0.982"
 
-
 [tool.poetry.group.example.dependencies]
 Pillow = "^9.3.0"
 streamlit = "1.16.0"
 
-
-<<<<<<< HEAD
-=======
-[[tool.poetry.source]]
-name = "pytorch"
-url = "https://download.pytorch.org/whl/cu116/"
-default = false
-secondary = true
-
->>>>>>> f75f5ed2
 [build-system]
 requires = ["poetry-core"]
 build-backend = "poetry.core.masonry.api"