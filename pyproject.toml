[tool.poetry]
name = "autoxai"
version = "0.5.3"
description = "Model Interpretability for PyTorch."
authors = ["ReasonField Lab Team"]
repository = "https://github.com/softwaremill/AutoXAI"
keywords = [
    "Model Interpretability",
    "XAI",
    "explainable AI",
    "Model Understanding",
    "Feature Importance",
    "PyTorch",
]
classifiers = [
    "Development Status :: 3 - Alpha",
    "Intended Audience :: Developers",
    "Intended Audience :: Education",
    "Intended Audience :: Science/Research",
    "License :: OSI Approved :: Apache Software License",
    "Topic :: Scientific/Engineering",
]
readme = "README.md"
packages = [{include = "autoxai"}]

[tool.poetry.dependencies]
python = ">=3.7.2,<3.11"
<<<<<<< HEAD
numpy = ">=1.21.4,<2.0.0"
captum = ">=0.5.0,<1.0.0"
torch = ">=1.12.1,<2.0.0"
pytorch-lightning = ">=1.5.0,<2.0.0"
wandb = ">=0.13.7,<1.0.0"
pandas = ">=1.1.0,<2.0.0"
single-source = ">=0.3.0,<1.0.0"
opencv-python = ">=4.7.0.68,<5.0.0"
hydra-core = ">=1.3.1,<2.0.0"
=======
numpy = "^1.21.4"
captum = "0.5.0"
torch = ">=1.12.1"
torchvision = ">=0.13.1,<1.0.0"
pytorch-lightning = "^1.5.0"
torchmetrics = "0.11.0"
wandb = ">=0.13.7,<1.0.0"
pandas = "^1.1.0"
single-source = "0.3.0"
opencv-python = "^4.7.0.68"
hydra-core = "^1.3.1"
seaborn = "^0.12.2"
>>>>>>> 27ee8873

[tool.poetry.group.dev.dependencies]
black = "22.10.0"
pylint = "2.15.4"
mypy = "0.991"
pytest = "7.2.0"
pre-commit = "2.21.0"
nbstripout = "0.6.1"

[tool.poetry.group.example.dependencies]
torchmetrics = ">=0.11.0,<1.0.0"
torchvision = ">=0.13.1,<1.0.0"

[tool.poetry.scripts]
autoxai-wandb-updater = "autoxai.cli.experiment_update:main"

[tool.poetry.group.docs.dependencies]
Sphinx = "5.3.0"
sphinx-rtd-theme = ">=1.1.1,<2.0.0"

[build-system]
requires = ["poetry-core"]
build-backend = "poetry.core.masonry.api"<|MERGE_RESOLUTION|>--- conflicted
+++ resolved
@@ -25,7 +25,6 @@
 
 [tool.poetry.dependencies]
 python = ">=3.7.2,<3.11"
-<<<<<<< HEAD
 numpy = ">=1.21.4,<2.0.0"
 captum = ">=0.5.0,<1.0.0"
 torch = ">=1.12.1,<2.0.0"
@@ -35,20 +34,7 @@
 single-source = ">=0.3.0,<1.0.0"
 opencv-python = ">=4.7.0.68,<5.0.0"
 hydra-core = ">=1.3.1,<2.0.0"
-=======
-numpy = "^1.21.4"
-captum = "0.5.0"
-torch = ">=1.12.1"
-torchvision = ">=0.13.1,<1.0.0"
-pytorch-lightning = "^1.5.0"
-torchmetrics = "0.11.0"
-wandb = ">=0.13.7,<1.0.0"
-pandas = "^1.1.0"
-single-source = "0.3.0"
-opencv-python = "^4.7.0.68"
-hydra-core = "^1.3.1"
 seaborn = "^0.12.2"
->>>>>>> 27ee8873
 
 [tool.poetry.group.dev.dependencies]
 black = "22.10.0"
