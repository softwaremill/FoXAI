[tool.poetry]
name = "foxai"
version = "0.6.0"
description = "Model Interpretability for PyTorch."
authors = ["ReasonField Lab Team"]
maintainers = [
	"Adam Jan Kaczmarek <adam.kaczmarek@reasonfieldlab.com>",
	"Adam Wawrzyński <adam.wawrzynski@reasonfieldlab.com>",
	"Kamil Rzechowski <kamil.rzechowski@reasonfieldlab.com>",
	"Rafał Pytel <rafal.pytel@reasonfieldlab.com>"
]
repository = "https://github.com/softwaremill/FoXAI"
keywords = [
    "Model Interpretability",
    "XAI",
    "explainable AI",
    "Model Understanding",
    "Feature Importance",
    "PyTorch",
]
classifiers = [
    "Development Status :: 3 - Alpha",
    "Intended Audience :: Developers",
    "Intended Audience :: Education",
    "Intended Audience :: Science/Research",
    "License :: OSI Approved :: Apache Software License",
    "Topic :: Scientific/Engineering",
]
readme = "README.md"
packages = [{include = "foxai"}]
license = "Apache-2.0"
documentation = "https://softwaremill.github.io/FoXAI/"

[tool.poetry.urls]
"Bug Tracker" = "https://github.com/softwaremill/foxai/issues"

[tool.poetry.dependencies]
<<<<<<< HEAD
python = ">=3.8.0,<3.11"
=======
python = ">=3.8,<3.11"
>>>>>>> 1ac6dcfa
numpy = ">=1.21.4,<2.0.0"
captum = ">=0.5.0,<1.0.0"
torch = ">=2.0.0,<=2.0.1"
pytorch-lightning = ">=2.0.0,<=2.0.4"
wandb = ">=0.13.7,<1.0.0"
pandas = ">=2.0.0,<=2.0.3"
single-source = ">=0.3.0,<1.0.0"
opencv-python = ">=4.7.0.68,<5.0.0"
hydra-core = ">=1.3.1,<2.0.0"
seaborn = "^0.12.2"
requests = "^2.31.0"
<<<<<<< HEAD
jupyter = "^1.0.0"
=======
scikit-image = "^0.21.0"
>>>>>>> 1ac6dcfa

[tool.poetry.group.dev.dependencies]
black = "22.10.0"
pylint = "2.15.4"
mypy = "0.991"
pytest = "7.2.0"
pre-commit = "2.21.0"
nbstripout = "0.6.1"
notebook = "^6.5.3"

[tool.poetry.group.example.dependencies]
torchmetrics = ">=0.11.0,<1.0.0"
torchvision = ">=0.13.1,<1.0.0"

[tool.poetry.scripts]
foxai-wandb-updater = "foxai.cli.experiment_update:main"

[tool.poetry.group.docs.dependencies]
Sphinx = "5.3.0"
sphinx-rtd-theme = ">=1.1.1,<2.0.0"

[build-system]
requires = ["poetry-core"]
build-backend = "poetry.core.masonry.api"<|MERGE_RESOLUTION|>--- conflicted
+++ resolved
@@ -35,11 +35,7 @@
 "Bug Tracker" = "https://github.com/softwaremill/foxai/issues"
 
 [tool.poetry.dependencies]
-<<<<<<< HEAD
-python = ">=3.8.0,<3.11"
-=======
 python = ">=3.8,<3.11"
->>>>>>> 1ac6dcfa
 numpy = ">=1.21.4,<2.0.0"
 captum = ">=0.5.0,<1.0.0"
 torch = ">=2.0.0,<=2.0.1"
@@ -51,11 +47,7 @@
 hydra-core = ">=1.3.1,<2.0.0"
 seaborn = "^0.12.2"
 requests = "^2.31.0"
-<<<<<<< HEAD
-jupyter = "^1.0.0"
-=======
 scikit-image = "^0.21.0"
->>>>>>> 1ac6dcfa
 
 [tool.poetry.group.dev.dependencies]
 black = "22.10.0"
