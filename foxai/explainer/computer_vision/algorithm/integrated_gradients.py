"""File with Integrated Gradients algorithm explainer classes.

Based on https://github.com/pytorch/captum/blob/master/captum/attr/_core/integrated_gradients.py
and https://github.com/pytorch/captum/blob/master/captum/attr/_core/layer/layer_integrated_gradients.py.
"""

from abc import abstractmethod
from typing import Any, List, Optional, Union

import torch
from captum._utils.typing import BaselineType, TargetType
from captum.attr import IntegratedGradients, LayerIntegratedGradients

from foxai.array_utils import validate_result
from foxai.explainer.base_explainer import Explainer
from foxai.explainer.computer_vision.model_utils import (
    get_last_conv_model_layer,
    preprocess_baselines,
)
from foxai.types import AttributionsType, LayerType, ModelType


class BaseIntegratedGradientsCVExplainer(Explainer):
    """Base Integrated Gradients algorithm explainer."""

    @abstractmethod
    def create_explainer(
        self,
        model: ModelType,
        multiply_by_inputs: bool = True,
        **kwargs,
    ) -> Union[IntegratedGradients, LayerIntegratedGradients]:
        """Create explainer object.

        Args:
            model: The forward function of the model or any
                modification of it.
            multiply_by_inputs: Indicates whether to factor
                model inputs' multiplier in the final attribution scores.
                In the literature this is also known as local vs global
                attribution. If inputs' multiplier isn't factored in,
                then that type of attribution method is also called local
                attribution. If it is, then that type of attribution
                method is called global.
                More detailed can be found here:
                https://arxiv.org/abs/1711.06104

                In case of integrated gradients, if `multiply_by_inputs`
                is set to True, final sensitivity scores are being multiplied by
                (inputs - baselines).

                In case of layer integrated gradients, if `multiply_by_inputs`
                is set to True, final sensitivity scores are being multiplied by
                layer activations for inputs - layer activations for baselines.

        Returns:
            Explainer object.
        """

    def calculate_features(
        self,
        model: ModelType,
        input_data: torch.Tensor,
        pred_label_idx: TargetType = None,
        baselines: BaselineType = None,
        additional_forward_args: Any = None,
        n_steps: int = 50,
        method: str = "gausslegendre",
        internal_batch_size: Optional[int] = None,
        attribute_to_layer_input: bool = False,
        layer: Optional[LayerType] = None,
        **kwargs,
    ) -> AttributionsType:
        """Generate model's attributes with Integrated Gradients algorithm explainer.

        Args:
            model: The forward function of the model or any
                modification of it.
            input_data: Input for which layer integrated
                gradients are computed. If forward_func takes a single
                tensor as input, a single input tensor should be provided.
            pred_label_idx: Output indices for
                which gradients are computed (for classification cases,
                this is usually the target class).
                If the network returns a scalar value per example,
                no target index is necessary.
                For general 2D outputs, targets can be either:

                - a single integer or a tensor containing a single
                    integer, which is applied to all input examples

                - a list of integers or a 1D tensor, with length matching
                    the number of examples in inputs (dim 0). Each integer
                    is applied as the target for the corresponding example.

                For outputs with > 2 dimensions, targets can be either:

                - A single tuple, which contains #output_dims - 1
                    elements. This target index is applied to all examples.

                - A list of tuples with length equal to the number of
                    examples in inputs (dim 0), and each tuple containing
                    #output_dims - 1 elements. Each tuple is applied as the
                    target for the corresponding example.

                Default: None
            baselines:
                Baselines define the starting point from which integral
                is computed and can be provided as:

                - a single tensor, if input_data is a single tensor, with
                    exactly the same dimensions as input_data or the first
                    dimension is one and the remaining dimensions match
                    with input_data.
                - a batch tensor, if input_data is a batch tensor, with
                    each tensor of a batch with exactly the same dimensions as
                    input_data and the first dimension is number of different baselines
                    to compute and their averaged score. Typical usage of batch
                    baselines is to provide random baselines and compute mean
                    attributes from them.

                In the cases when `baselines` is not provided, we internally
                use zero scalar corresponding to each input tensor.
                Default: None
            additional_forward_args: If the forward function
                requires additional arguments other than the inputs for
                which attributions should not be computed, this argument
                can be provided. It must be either a single additional
                argument of a Tensor or arbitrary (non-tuple) type or a
                tuple containing multiple additional arguments including
                tensors or any arbitrary python types. These arguments
                are provided to forward_func in order following the
                arguments in inputs.

                For a tensor, the first dimension of the tensor must
                correspond to the number of examples. It will be
                repeated for each of `n_steps` along the integrated
                path. For all other types, the given argument is used
                for all forward evaluations.

                Note that attributions are not computed with respect
                to these arguments.
                Default: None
            n_steps: The number of steps used by the approximation
                method. Default: 50.
            method: Method for approximating the integral,
                one of `riemann_right`, `riemann_left`, `riemann_middle`,
                `riemann_trapezoid` or `gausslegendre`.
                Default: `gausslegendre` if no method is provided.
            internal_batch_size: Divides total #steps * #examples
                data points into chunks of size at most internal_batch_size,
                which are computed (forward / backward passes)
                sequentially. internal_batch_size must be at least equal to
                #examples.

                For DataParallel models, each batch is split among the
                available devices, so evaluations on each available
                device contain internal_batch_size / num_devices examples.
                If internal_batch_size is None, then all evaluations are
                processed in one batch.
                Default: None
            attribute_to_layer_input: Indicates whether to
                compute the attribution with respect to the layer input
                or output. If `attribute_to_layer_input` is set to True
                then the attributions will be computed with respect to
                layer input, otherwise it will be computed with respect
                to layer output.

                Note that currently it is assumed that either the input
                or the output of internal layer, depending on whether we
                attribute to the input or output, is a single tensor.
                Support for multiple tensors will be added later.
                Default: False
            layer: Layer for which attributions are computed.
                If None provided, last convolutional layer from the model
                is taken.
                Default: None

        Returns:
            Integrated gradients with respect to `layer`'s inputs
            or outputs. Attributions will always be the same size and
            dimensionality as the input or output of the given layer,
            depending on whether we attribute to the inputs or outputs
            of the layer which is decided by the input flag
            `attribute_to_layer_input`.

            For a single layer, attributions are returned in a tuple if
            the layer inputs / outputs contain multiple tensors,
            otherwise a single tensor is returned.

            For multiple layers, attributions will always be
            returned as a list. Each element in this list will be
            equivalent to that of a single layer output, i.e. in the
            case that one layer, in the given layers, inputs / outputs
            multiple tensors: the corresponding output element will be
            a tuple of tensors. The ordering of the outputs will be
            the same order as the layers given in the constructor.

        Raises:
            RuntimeError: if attribution has shape (0).
        """
        attributions: AttributionsType
        integrated_gradients = self.create_explainer(model=model, layer=layer)
<<<<<<< HEAD
        # defining baseline distribution of images
        if baselines is None:
            baselines = torch.randn(
                input_data.shape,
                requires_grad=True,
                device=input_data.device,
            )

        if isinstance(integrated_gradients, LayerIntegratedGradients):
            attributions = integrated_gradients.attribute(
                input_data,
                target=pred_label_idx,
                n_steps=n_steps,
                baselines=baselines,
                return_convergence_delta=False,
                additional_forward_args=additional_forward_args,
                method=method,
                internal_batch_size=internal_batch_size,
                attribute_to_layer_input=attribute_to_layer_input,
            )
        else:
            attributions = integrated_gradients.attribute(
                input_data,
                target=pred_label_idx,
                baselines=baselines,
                n_steps=n_steps,
                return_convergence_delta=False,
                additional_forward_args=additional_forward_args,
                method=method,
                internal_batch_size=internal_batch_size,
            )
        validate_result(attributions=attributions)
=======

        attributions_list: List[AttributionsType] = []
        baselines_list, aggregate_attributes = preprocess_baselines(
            baselines=baselines,
            input_data_shape=input_data.shape,
        )

        for baseline in baselines_list:
            if isinstance(integrated_gradients, LayerIntegratedGradients):
                attributions = integrated_gradients.attribute(
                    input_data,
                    target=pred_label_idx,
                    n_steps=n_steps,
                    baselines=baseline,
                    return_convergence_delta=False,
                    additional_forward_args=additional_forward_args,
                    method=method,
                    internal_batch_size=internal_batch_size,
                    attribute_to_layer_input=attribute_to_layer_input,
                )
            else:
                attributions = integrated_gradients.attribute(
                    input_data,
                    target=pred_label_idx,
                    baselines=baseline,
                    n_steps=n_steps,
                    return_convergence_delta=False,
                    additional_forward_args=additional_forward_args,
                    method=method,
                    internal_batch_size=internal_batch_size,
                )
            validate_result(attributions=attributions)
            # if aggregation of attributes is required make sure that dimension of
            # stacked attributes have baseline number dimension
            if aggregate_attributes:
                attributions = attributions.unsqueeze(0)

            attributions_list.append(attributions)

        attributions = torch.vstack(attributions_list)
        if aggregate_attributes:
            attributions = torch.mean(attributions, dim=0)

>>>>>>> 32c2f4fa
        return attributions


class IntegratedGradientsCVExplainer(BaseIntegratedGradientsCVExplainer):
    """Integrated Gradients algorithm explainer."""

    def create_explainer(
        self,
        model: ModelType,
        multiply_by_inputs: bool = True,
        **kwargs,
    ) -> Union[IntegratedGradients, LayerIntegratedGradients]:
        """Create explainer object.

        Args:
            model: The forward function of the model or any
                modification of it.
            multiply_by_inputs: Indicates whether to factor
                model inputs' multiplier in the final attribution scores.
                In the literature this is also known as local vs global
                attribution. If inputs' multiplier isn't factored in,
                then that type of attribution method is also called local
                attribution. If it is, then that type of attribution
                method is called global.
                More detailed can be found here:
                https://arxiv.org/abs/1711.06104

                In case of integrated gradients, if `multiply_by_inputs`
                is set to True, final sensitivity scores are being multiplied by
                (inputs - baselines).

        Returns:
            Explainer object.
        """

        return IntegratedGradients(
            forward_func=model,
            multiply_by_inputs=multiply_by_inputs,
        )


class LayerIntegratedGradientsCVExplainer(BaseIntegratedGradientsCVExplainer):
    """Layer Integrated Gradients algorithm explainer."""

    def create_explainer(
        self,
        model: ModelType,
        multiply_by_inputs: bool = True,
        layer: Optional[LayerType] = None,
        **kwargs,
    ) -> Union[IntegratedGradients, LayerIntegratedGradients]:
        """Create explainer object.

        Uses parameter `layer` from `kwargs`. If not provided function will call
        `get_last_conv_model_layer` function to obtain last `torch.nn.Conv2d` layer
        from provided model.

        Args:
            model: The forward function of the model or any
                modification of it.
            layer: Layer for which attributions are computed.
                Output size of attribute matches this layer's input or
                output dimensions, depending on whether we attribute to
                the inputs or outputs of the layer, corresponding to
                attribution of each neuron in the input or output of
                this layer.
                Default: None
            multiply_by_inputs: Indicates whether to factor
                model inputs' multiplier in the final attribution scores.
                In the literature this is also known as local vs global
                attribution. If inputs' multiplier isn't factored in,
                then that type of attribution method is also called local
                attribution. If it is, then that type of attribution
                method is called global.
                More detailed can be found here:
                https://arxiv.org/abs/1711.06104

                In case of layer integrated gradients, if `multiply_by_inputs`
                is set to True, final sensitivity scores are being multiplied by
                layer activations for inputs - layer activations for baselines.

        Returns:
            Explainer object.

        Raises:
            ValueError: if model does not contain conv layers.
        """
        if layer is None:
            layer = get_last_conv_model_layer(model=model)

        return LayerIntegratedGradients(
            forward_func=model,
            multiply_by_inputs=multiply_by_inputs,
            layer=layer,
        )<|MERGE_RESOLUTION|>--- conflicted
+++ resolved
@@ -201,40 +201,6 @@
         """
         attributions: AttributionsType
         integrated_gradients = self.create_explainer(model=model, layer=layer)
-<<<<<<< HEAD
-        # defining baseline distribution of images
-        if baselines is None:
-            baselines = torch.randn(
-                input_data.shape,
-                requires_grad=True,
-                device=input_data.device,
-            )
-
-        if isinstance(integrated_gradients, LayerIntegratedGradients):
-            attributions = integrated_gradients.attribute(
-                input_data,
-                target=pred_label_idx,
-                n_steps=n_steps,
-                baselines=baselines,
-                return_convergence_delta=False,
-                additional_forward_args=additional_forward_args,
-                method=method,
-                internal_batch_size=internal_batch_size,
-                attribute_to_layer_input=attribute_to_layer_input,
-            )
-        else:
-            attributions = integrated_gradients.attribute(
-                input_data,
-                target=pred_label_idx,
-                baselines=baselines,
-                n_steps=n_steps,
-                return_convergence_delta=False,
-                additional_forward_args=additional_forward_args,
-                method=method,
-                internal_batch_size=internal_batch_size,
-            )
-        validate_result(attributions=attributions)
-=======
 
         attributions_list: List[AttributionsType] = []
         baselines_list, aggregate_attributes = preprocess_baselines(
@@ -278,7 +244,6 @@
         if aggregate_attributes:
             attributions = torch.mean(attributions, dim=0)
 
->>>>>>> 32c2f4fa
         return attributions
 
 
