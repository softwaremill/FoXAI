--- conflicted
+++ resolved
@@ -13,10 +13,7 @@
 from foxai.explainer.computer_vision.algorithm.gradient_utils import (
     compute_gradients,
     compute_layer_gradients,
-<<<<<<< HEAD
-=======
     require_grad,
->>>>>>> d77bb1e2
 )
 from foxai.explainer.computer_vision.model_utils import get_last_conv_model_layer
 from foxai.types import AttributionsType, LayerType, ModelType
@@ -81,27 +78,12 @@
         Raises:
             RuntimeError: if attribution has shape (0).
         """
-<<<<<<< HEAD
-
-        grad_required = input_data.requires_grad
-        input_data.requires_grad_()
-
-        gradient = compute_gradients(
-            model, input_data, pred_label_idx, additional_forward_args
-        )
-
-        attributions = input_data * gradient
-
-        if not grad_required:
-            input_data.requires_grad_(False)
-=======
         with require_grad(input_data) as input_tensor:
             gradient = compute_gradients(
                 model, input_tensor, pred_label_idx, additional_forward_args
             )
 
             attributions = input_data * gradient
->>>>>>> d77bb1e2
 
         validate_result(attributions=attributions)
         return attributions
