"""File with DeepLIFT SHAP algorithm explainer classes.

Based on https://github.com/pytorch/captum/blob/master/captum/attr/_core/deep_lift.py
and https://github.com/pytorch/captum/blob/master/captum/attr/_core/layer/layer_deep_lift.py.
"""

from abc import abstractmethod
<<<<<<< HEAD
from typing import Any, Callable, List, Optional, Tuple, Union
=======
from typing import Any, Optional, Union
>>>>>>> 61547ebd

import torch
from captum._utils.typing import BaselineType, TargetType
from captum.attr import DeepLiftShap, LayerDeepLiftShap

from foxai.array_utils import validate_result
from foxai.explainer.base_explainer import Explainer
from foxai.explainer.computer_vision.model_utils import (
    get_last_conv_model_layer,
    modify_modules,
)
from foxai.types import (
    AttributionsType,
    CustomAttributionFuncType,
    LayerType,
    ModelType,
)


class BaseDeepLIFTSHAPCVExplainer(Explainer):
    """Base DeepLIFT SHAP algorithm explainer."""

    @abstractmethod
    def create_explainer(
        self,
        model: ModelType,
        multiply_by_inputs: bool = True,
        **kwargs,
    ) -> Union[DeepLiftShap, LayerDeepLiftShap]:
        """Create explainer object.

        Args:
            model: The forward function of the model or any
                modification of it.
            multiply_by_inputs: Indicates whether to factor
                model inputs' multiplier in the final attribution scores.
                In the literature this is also known as local vs global
                attribution. If inputs' multiplier isn't factored in
                then that type of attribution method is also called local
                attribution. If it is, then that type of attribution
                method is called global.
                More detailed can be found here:
                https://arxiv.org/abs/1711.06104

                In case of DeepLift, if `multiply_by_inputs`
                is set to True, final sensitivity scores
                are being multiplied by (inputs - baselines).
                This flag applies only if `custom_attribution_func` is
                set to None.

        Returns:
            Explainer object.
        """

    def calculate_features(
        self,
        model: ModelType,
        input_data: torch.Tensor,
        pred_label_idx: TargetType = None,
        baselines: BaselineType = None,
        additional_forward_args: Any = None,
        custom_attribution_func: Optional[CustomAttributionFuncType] = None,
        attribute_to_layer_input: bool = False,
        layer: Optional[LayerType] = None,
        **kwargs,
    ) -> AttributionsType:
        """Generate model's attributes with DeepLIFT SHAP algorithm explainer.

        Under the hood this method is calling `DeepLiftShap.attribute` function and
        therefore uses the same arguments. Source of parameters documentation:
        https://github.com/pytorch/captum/blob/master/captum/attr/_core/deep_lift.py.

        Args:
            model: The forward function of the model or any
                modification of it.
            input_data: Input for which
                attributions are computed. If forward_func takes a single
                tensor as input, a single input tensor should be provided.
            pred_label_idx: Output indices for
                which gradients are computed (for classification cases,
                this is usually the target class).
                If the network returns a scalar value per example,
                no target index is necessary.
                For general 2D outputs, targets can be either:

                - a single integer or a tensor containing a single
                    integer, which is applied to all input examples

                - a list of integers or a 1D tensor, with length matching
                    the number of examples in inputs (dim 0). Each integer
                    is applied as the target for the corresponding example.

                For outputs with > 2 dimensions, targets can be either:

                - A single tuple, which contains #output_dims - 1
                    elements. This target index is applied to all examples.

                - A list of tuples with length equal to the number of
                    examples in inputs (dim 0), and each tuple containing
                    #output_dims - 1 elements. Each tuple is applied as the
                    target for the corresponding example.

                Default: None
            baselines:
                Baselines define reference samples that are compared with
                the inputs. In order to assign attribution scores DeepLift
                computes the differences between the inputs/outputs and
                corresponding references.
                Baselines can be provided as:

                - a single tensor, if inputs is a single tensor, with
                    exactly the same dimensions as inputs or the first
                    dimension is one and the remaining dimensions match
                    with inputs.
                - a batch tensor, if inputs is a batch tensor, with
                    each tensor of a batch with exactly the same dimensions as
                    inputs and the first dimension is number of different baselines
                    to compute and aggregate score. Typical usage of batch
                    baselines is to provide random baselines and compute mean
                    attributes from them.

                In the cases when `baselines` is not provided, we internally
                use zero scalar corresponding to each input tensor.
                Default: None
            additional_forward_args: If the forward function
                requires additional arguments other than the inputs for
                which attributions should not be computed, this argument
                can be provided. It must be either a single additional
                argument of a Tensor or arbitrary (non-tuple) type or a tuple
                containing multiple additional arguments including tensors
                or any arbitrary python types. These arguments are provided to
                forward_func in order, following the arguments in inputs.
                Note that attributions are not computed with respect
                to these arguments.
                Default: None
            custom_attribution_func: A custom function for
                computing final attribution scores. This function can take
                at least one and at most three arguments with the
                following signature:

                - custom_attribution_func(multipliers)

                - custom_attribution_func(multipliers, inputs)

                - custom_attribution_func(multipliers, inputs, baselines)

                In case this function is not provided, we use the default
                logic defined as: multipliers * (inputs - baselines)
                It is assumed that all input arguments, `multipliers`,
                `inputs` and `baselines` are provided in tuples of same
                length. `custom_attribution_func` returns a tuple of
                attribution tensors that have the same length as the
                `inputs`.
                Default: None
            attribute_to_layer_input: Argument present only for `LayerDeepLiftShap`.
                Indicates whether to compute the attributions with respect
                to the layer input or output. If `attribute_to_layer_input`
                is set to True then the attributions will be computed with
                respect to layer inputs, otherwise it will be computed with
                respect to layer outputs.
                Note that currently it assumes that both the inputs and
                outputs of internal layers are single tensors.
                Support for multiple tensors will be added later.
                Default: False
            layer: Layer for which attributions are computed.
                If None provided, last convolutional layer from the model
                is taken.
                Default: None

        Returns:
            Attribution score computed based on DeepLift rescale rule with respect
            to each input feature. Attributions will always be
            the same size as the provided inputs, with each value
            providing the attribution of the corresponding input index.
            If a single tensor is provided as inputs, a single tensor is
            returned. If a tuple is provided for inputs, a tuple of
            corresponding sized tensors is returned.

        Raises:
            RuntimeError: if attribution has shape (0).
        """
        deeplift = self.create_explainer(model=model, layer=layer)

        attributions_list: List[torch.Tensor] = []
        aggregate_attributes: bool = False
        baselines_list: List[Union[None, torch.Tensor]] = [None]

        if isinstance(baselines, torch.Tensor):
            # if dimension of baselines is greater than batch data user have provided
            # multiple baselines to aggregate results
            if len(baselines.shape) == len(input_data.shape) + 1:
                aggregate_attributes = True
                baselines_list = list(baselines)
            elif len(baselines.shape) == len(input_data.shape):
                baselines_list = [baselines]

        for baseline in baselines_list:
            if isinstance(deeplift, LayerDeepLiftShap):
                attributions = deeplift.attribute(
                    input_data,
                    target=pred_label_idx,
                    baselines=baseline,
                    additional_forward_args=additional_forward_args,
                    return_convergence_delta=False,
                    custom_attribution_func=custom_attribution_func,
                    attribute_to_layer_input=attribute_to_layer_input,
                )
            else:
                attributions = deeplift.attribute(
                    input_data,
                    target=pred_label_idx,
                    baselines=baseline,
                    additional_forward_args=additional_forward_args,
                    return_convergence_delta=False,
                    custom_attribution_func=custom_attribution_func,
                )
            validate_result(attributions=attributions)
            # if aggregation of attributes is required make sure that dimension of
            # stacked attributes have baseline number dimension
            if aggregate_attributes:
                attributions = attributions.unsqueeze(0)

            attributions_list.append(attributions)

        attributions = torch.vstack(attributions_list)
        if aggregate_attributes:
            attributions = torch.mean(attributions, dim=0)

        return attributions


class DeepLIFTSHAPCVExplainer(BaseDeepLIFTSHAPCVExplainer):
    """DeepLIFTC SHAP algorithm explainer."""

    def create_explainer(
        self,
        model: ModelType,
        multiply_by_inputs: bool = True,
        **kwargs,
    ) -> Union[DeepLiftShap, LayerDeepLiftShap]:
        """Create explainer object.

        Args:
            model: The forward function of the model or any
                modification of it.
            multiply_by_inputs: Indicates whether to factor
                model inputs' multiplier in the final attribution scores.
                In the literature this is also known as local vs global
                attribution. If inputs' multiplier isn't factored in
                then that type of attribution method is also called local
                attribution. If it is, then that type of attribution
                method is called global.
                More detailed can be found here:
                https://arxiv.org/abs/1711.06104

                In case of LayerDeepLiftShap, if `multiply_by_inputs`
                is set to True, final sensitivity scores are being
                multiplied by
                layer activations for inputs - layer activations for baselines
                This flag applies only if `custom_attribution_func` is
                set to None.

        Returns:
            Explainer object.
        """
        model = modify_modules(model)

        return DeepLiftShap(
            model=model,
            multiply_by_inputs=multiply_by_inputs,
        )


class LayerDeepLIFTSHAPCVExplainer(BaseDeepLIFTSHAPCVExplainer):
    """Layer DeepLIFT SHAP algorithm explainer."""

    def create_explainer(
        self,
        model: ModelType,
        multiply_by_inputs: bool = True,
        layer: Optional[LayerType] = None,
        **kwargs,
    ) -> Union[DeepLiftShap, LayerDeepLiftShap]:
        """Create explainer object.

        Uses parameter `layer` from `kwargs`. If not provided function will call
        `get_last_conv_model_layer` function to obtain last `torch.nn.Conv2d` layer
        from provided model.

        Args:
            model: The forward function of the model or any
                modification of it.
            layer: Layer for which attributions are computed.
                Output size of attribute matches this layer's input or
                output dimensions, depending on whether we attribute to
                the inputs or outputs of the layer, corresponding to
                attribution of each neuron in the input or output of
                this layer.
                Default: None
            multiply_by_inputs: Indicates whether to factor
                model inputs' multiplier in the final attribution scores.
                In the literature this is also known as local vs global
                attribution. If inputs' multiplier isn't factored in
                then that type of attribution method is also called local
                attribution. If it is, then that type of attribution
                method is called global.
                More detailed can be found here:
                https://arxiv.org/abs/1711.06104

                In case of LayerDeepLiftShap, if `multiply_by_inputs`
                is set to True, final sensitivity scores are being
                multiplied by
                layer activations for inputs - layer activations for baselines
                This flag applies only if `custom_attribution_func` is
                set to None.

        Returns:
            Explainer object.

        Raises:
            ValueError: if model does not contain conv layers.
        """
        if layer is None:
            layer = get_last_conv_model_layer(model=model)

        model = modify_modules(model)

        return LayerDeepLiftShap(
            model=model,
            layer=layer,
            multiply_by_inputs=multiply_by_inputs,
        )<|MERGE_RESOLUTION|>--- conflicted
+++ resolved
@@ -5,11 +5,7 @@
 """
 
 from abc import abstractmethod
-<<<<<<< HEAD
-from typing import Any, Callable, List, Optional, Tuple, Union
-=======
-from typing import Any, Optional, Union
->>>>>>> 61547ebd
+from typing import Any, List, Optional, Union
 
 import torch
 from captum._utils.typing import BaselineType, TargetType
